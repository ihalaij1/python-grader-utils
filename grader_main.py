import unittest
import graderunittest
<<<<<<< HEAD

import importlib
=======
import argparse
>>>>>>> 1eb615d5
import io
import htmlgenerator
import sys

# import test_config

from collections import OrderedDict

# OrderedDict instead of dict to ensure public tests are executed first
TEST_NAMES = OrderedDict([
    ("public_tests", "Local tests"),
    ("grader_tests", "Grader tests")
])


def run_points_test(module_name, params=None):
    """Import 'module_name' which contains TestCase instances to be run.
    If params is defined, create all test cases with params as their instance variable.
    Run all tests and return a TestResult object.

    @param (str) test_name_pattern: Filename of a module containing tests.
    @param params: optional, arbitrary parameters which should be available
        as instance variables of every test_case instantiated from 'module_name' tests.
    @return (TextTestResult): A TestResult object after tests discovered
        with pattern test_name_pattern have been run.
    """
    runner = graderunittest.PointsTestRunner(stream=io.StringIO(), verbosity=2)
    if params:
        loader = graderunittest.ParameterTestCaseLoader(params)
    else:
        loader = unittest.defaultTestLoader
    suite = unittest.TestSuite()

    test_module = importlib.import_module(module_name)
    suite = loader.loadTestsFromModule(test_module)

<<<<<<< HEAD
=======
    stream = io.StringIO()
    runner = graderunittest.PointsTestRunner(stream=stream, verbosity=2)
    suite = unittest.defaultTestLoader.discover(
        start_dir=".",
        pattern=test_name_pattern,
        top_level_dir="."
    )
    # TODO instead of monkey patching, pass state during test loading
    import pprint
    for case in suite._tests:
        case.SQLMODEL = "SELECT * FROM WORLD"
        print(case)
        pprint.pprint(dir(case))
        print()
>>>>>>> 1eb615d5
    result = runner.run(suite)

    return result


def run_tests_and_get_results(test_names, extra_state):
    """Iterate test_names, running tests for all its keys and return a dictionary containing a list of result objects, total points and max points for all tests.
    Note that this function adds to attributes to the test objects: test_type_name and module_filename (val-key in test_names).
    @param (dict) test_names: Dictionary with keys being filenames
        that should be discovered for testing and the corresponding values being
        names of the tests which are shown in the grading result.
    @return Dictionary containing a list of all test results, total points and max points.
    """

    results_data = {
        "result_objects": [],
        "total_points": 0,
        "total_max_points": 0
    }

    # Name of the submitted module, for example primes.py
    # Used for formatting traceback messages
    # submit_module_name = test_config.MODULE["name"] + ".py"
    submit_module_name = "asd"

    for test_filename, test_type_name in test_names.items():
        result = run_points_test(test_filename) # TODO extra_state

        result.test_type_name = test_type_name
        result.submit_module_name = submit_module_name

        results_data["result_objects"].append(result)
        results_data["total_points"] += result.points
        results_data["total_max_points"] += result.max_points

    return results_data


if __name__ == "__main__":
    parser = argparse.ArgumentParser()
    parser.add_argument("--extra_state")
    args = parser.parse_args()

    extra_state = args.extra_state

    #TODO argparse to accept print nulling by wrapping stdout and stderr into os.devnull

    # Run tests with the custom test runner which gathers points.
    import gc
    try:
        results = run_tests_and_get_results(TEST_NAMES, extra_state)
    except MemoryError:
        # Running the tests used up all memory allocated for the sandbox,
        # cleanup everything that caused the error,
        # print error feedback and mark the solution as an error.
        gc.collect()
        errors = {"memory_error": "Too much memory was used during testing.\n\nDoes your solution use data structures in an inefficient way or where they are not needed?"}
        html_errors = htmlgenerator.errors_as_html(errors)
        print(html_errors, file=sys.stderr)
        sys.exit(1)

    html_results = htmlgenerator.results_as_html(results["result_objects"])

    total_points = results["total_points"]
    total_max_points = results["total_max_points"]
    # The MOOC grader gives points based on this output line
    print("TotalPoints: {}\nMaxPoints: {}".format(total_points, total_max_points))

    # Using the MOOC grader action sandbox_python_test, stderr is shown as stdout
    print(html_results, file=sys.stderr)
<|MERGE_RESOLUTION|>--- conflicted
+++ resolved
@@ -1,16 +1,16 @@
 import unittest
 import graderunittest
-<<<<<<< HEAD
+
+import argparse
 
 import importlib
-=======
-import argparse
->>>>>>> 1eb615d5
+import io
+import htmlgenerator
 import io
 import htmlgenerator
 import sys
 
-# import test_config
+import test_config
 
 from collections import OrderedDict
 
@@ -42,23 +42,6 @@
     test_module = importlib.import_module(module_name)
     suite = loader.loadTestsFromModule(test_module)
 
-<<<<<<< HEAD
-=======
-    stream = io.StringIO()
-    runner = graderunittest.PointsTestRunner(stream=stream, verbosity=2)
-    suite = unittest.defaultTestLoader.discover(
-        start_dir=".",
-        pattern=test_name_pattern,
-        top_level_dir="."
-    )
-    # TODO instead of monkey patching, pass state during test loading
-    import pprint
-    for case in suite._tests:
-        case.SQLMODEL = "SELECT * FROM WORLD"
-        print(case)
-        pprint.pprint(dir(case))
-        print()
->>>>>>> 1eb615d5
     result = runner.run(suite)
 
     return result
@@ -81,11 +64,10 @@
 
     # Name of the submitted module, for example primes.py
     # Used for formatting traceback messages
-    # submit_module_name = test_config.MODULE["name"] + ".py"
-    submit_module_name = "asd"
+    submit_module_name = test_config.MODULE["name"] + ".py"
 
     for test_filename, test_type_name in test_names.items():
-        result = run_points_test(test_filename) # TODO extra_state
+        result = run_points_test(test_filename, extra_state) # TODO extra_state
 
         result.test_type_name = test_type_name
         result.submit_module_name = submit_module_name
